/*
 * Software License Agreement (BSD License)
 *
 *  Copyright (c) 2018, Andreas ten Pas
 *  All rights reserved.
 *
 *  Redistribution and use in source and binary forms, with or without
 *  modification, are permitted provided that the following conditions
 *  are met:
 *
 *   * Redistributions of source code must retain the above copyright
 *     notice, this list of conditions and the following disclaimer.
 *   * Redistributions in binary form must reproduce the above
 *     copyright notice, this list of conditions and the following
 *     disclaimer in the documentation and/or other materials provided
 *     with the distribution.
 *
 *  THIS SOFTWARE IS PROVIDED BY THE COPYRIGHT HOLDERS AND CONTRIBUTORS
 *  "AS IS" AND ANY EXPRESS OR IMPLIED WARRANTIES, INCLUDING, BUT NOT
 *  LIMITED TO, THE IMPLIED WARRANTIES OF MERCHANTABILITY AND FITNESS
 *  FOR A PARTICULAR PURPOSE ARE DISCLAIMED. IN NO EVENT SHALL THE
 *  COPYRIGHT OWNER OR CONTRIBUTORS BE LIABLE FOR ANY DIRECT, INDIRECT,
 *  INCIDENTAL, SPECIAL, EXEMPLARY, OR CONSEQUENTIAL DAMAGES (INCLUDING,
 *  BUT NOT LIMITED TO, PROCUREMENT OF SUBSTITUTE GOODS OR SERVICES;
 *  LOSS OF USE, DATA, OR PROFITS; OR BUSINESS INTERRUPTION) HOWEVER
 *  CAUSED AND ON ANY THEORY OF LIABILITY, WHETHER IN CONTRACT, STRICT
 *  LIABILITY, OR TORT (INCLUDING NEGLIGENCE OR OTHERWISE) ARISING IN
 *  ANY WAY OUT OF THE USE OF THIS SOFTWARE, EVEN IF ADVISED OF THE
 *  POSSIBILITY OF SUCH DAMAGE.
 */

#ifndef GRASP_DETECTOR_H_
#define GRASP_DETECTOR_H_

// System
#include <algorithm>
#include <memory>
#include <vector>

// PCL
#include <pcl/common/common.h>
#include <pcl/filters/statistical_outlier_removal.h>
#include <pcl/io/pcd_io.h>
#include <pcl/point_cloud.h>
#include <pcl/point_types.h>

#include <gpd/candidate/candidates_generator.h>
#include <gpd/candidate/hand_geometry.h>
#include <gpd/candidate/hand_set.h>
#include <gpd/clustering.h>
#include <gpd/descriptor/image_generator.h>
#include <gpd/net/classifier.h>
#include <gpd/util/config_file.h>
#include <gpd/util/plot.h>

namespace gpd {
<<<<<<< HEAD

    struct detect_params{
        Eigen::Vector3d direction; 
        Eigen::Matrix3Xd camera_position; 
        std::vector<double> workspace; 
        bool approach_direction;
        double thresh_rad;
=======
    /**
     * @brief Struct of custom grasp detection parameters
     * 
     * approach_direction       : approach direction to filter grasp: camera frame 
     * camera_position          : position of the camera from which the cloud was taken: camera frame
     * transform_camera2base    : transform from camera frame to base frame 
     * workspace                : dimensions of a cube centered at origin of point cloud; to filter grasp candidates: base frame
     * can_filter_approach      : switch for filtering by approach direction
     * can_segment              : switch for segmentation
     * thresh_rad               : angle from the set approach_direction vector in radians, above which grasps are filtered out
     * 
     */
    struct DetectParams{
        Eigen::Vector3d approach_direction; 
        Eigen::Matrix3Xd camera_position; 
        Eigen::Affine3d transform_camera2base;
        std::vector<double> workspace; 
        bool can_filter_approach;
        bool can_segment;
        double thresh_rad;
        std::string object_name;
>>>>>>> 5b7f76bc
    };

/**
 *
 * \brief Detect grasp poses in point clouds.
 *
 * This class detects grasp poses in a point clouds by first creating a large
 * set of grasp candidates, and then classifying each of them as a grasp or not.
 *
 */
class GraspDetector {
 public:
  /**
   * \brief Constructor.
   * \param node ROS node handle
   */
  GraspDetector(const std::string &config_filename);

  /**
   * \brief Detect grasps in a point cloud.
   * \param cloud_cam the point cloud
   * \return list of grasps
   */
  std::vector<std::unique_ptr<candidate::Hand>> detectGrasps(
      const util::Cloud &cloud);
      
    /**
   * \brief Detect grasps in a point cloud.
   * \param cloud_cam the point cloud
   * \param detectParam parameter structure for detecting grasps
   * \return list of grasps
   */
  std::vector<std::unique_ptr<candidate::Hand>> detectGrasps(
<<<<<<< HEAD
      util::Cloud &cloud, detect_params &detectParam, const Eigen::Matrix3Xd &camera_position);
=======
      util::Cloud &cloud, DetectParams &detectParam);
>>>>>>> 5b7f76bc

  /**
   * \brief Preprocess the point cloud.
   * \param cloud_cam the point cloud
   */
  void preprocessPointCloud(util::Cloud &cloud);
<<<<<<< HEAD

  /**
   * Filter grasps based on the robot's workspace.
   * \param hand_set_list list of grasp candidate sets
   * \param workspace the robot's workspace as a 3D cube, centered at the origin
   * \param thresh_rad the angle in radians above which grasps are filtered
   * \return list of grasps after filtering
   */
  std::vector<std::unique_ptr<candidate::HandSet>> filterGraspsWorkspace(
      std::vector<std::unique_ptr<candidate::HandSet>> &hand_set_list,
      const std::vector<double> &workspace) const;

  /**
   * Filter grasps based on their approach direction.
   * \param hand_set_list list of grasp candidate sets
   * \param direction the direction used for filtering
   * \param thresh_rad the angle in radians above which grasps are filtered
   * \return list of grasps after filtering
   */
  std::vector<std::unique_ptr<candidate::HandSet>> filterGraspsDirection(
      std::vector<std::unique_ptr<candidate::HandSet>> &hand_set_list,
      const Eigen::Vector3d &direction, const double thresh_rad);

  /**
   * \brief Generate grasp candidates.
   * \param cloud the point cloud
   * \return the list of grasp candidates
   */
  std::vector<std::unique_ptr<candidate::HandSet>> generateGraspCandidates(
      const util::Cloud &cloud);

  /**
   * \brief Create grasp images and candidates for a given point cloud.
   * \param cloud the point cloud
   * \param[out] hands_out the grasp candidates
   * \param[out] images_out the grasp images
   * \return `false` if no grasp candidates are found, `true` otherwise
   */
  bool createGraspImages(
      util::Cloud &cloud,
      std::vector<std::unique_ptr<candidate::Hand>> &hands_out,
      std::vector<std::unique_ptr<cv::Mat>> &images_out);

  /**
   * \brief Evaluate the ground truth for a given list of grasps.
   * \param cloud_gt the point cloud (typically a mesh)
   * \param hands the grasps
   * \return the ground truth label for each grasp
   */
  std::vector<int> evalGroundTruth(
      const util::Cloud &cloud_gt,
      std::vector<std::unique_ptr<candidate::Hand>> &hands);

  /**
   * \brief Creates grasp images and prunes grasps below a given score.
   * \param cloud the point cloud
   * \param hand_set_list the grasps
   * \param min_score the score below which grasps are pruned
   * \return the grasps above the score
   */
  std::vector<std::unique_ptr<candidate::Hand>> pruneGraspCandidates(
      const util::Cloud &cloud,
      const std::vector<std::unique_ptr<candidate::HandSet>> &hand_set_list,
      double min_score);

  /**
   * \brief Select the k highest scoring grasps.
   * \param hands the grasps
   * \return the k highest scoring grasps
   */
  std::vector<std::unique_ptr<candidate::Hand>> selectGrasps(
      std::vector<std::unique_ptr<candidate::Hand>> &hands) const;

  /**
=======
  
  /**
   * \brief Preprocess the point cloud.
   * \param workspace the candidate generation and grasps workspace: in base frame
   * \param cloud_cam the point cloud
   * \param transform_camera2base transform from camera to base frame
   */
  void preprocessPointCloud(util::Cloud &cloud, const std::vector<double> workspace, const Eigen::Affine3d& transform_camera2base);
  
  /**
   * Filter grasps based on the robot's workspace.
   * \param hand_set_list list of grasp candidate sets
   * \param workspace the robot's workspace as a 3D cube, centered at the origin: camera frame
   * \return list of grasps after filtering
   */
  std::vector<std::unique_ptr<candidate::HandSet>> filterGraspsWorkspace(
      std::vector<std::unique_ptr<candidate::HandSet>> &hand_set_list,
      const std::vector<double> &workspace) const;
  
  /**
   * Filter grasps based on the robot's workspace.
   * \param hand_set_list list of grasp candidate sets
   * \param workspace the robot's workspace as a 3D cube, centered at the origin: in base frame
   * \param transform_camera2base the transform from camera to base frame
   * \return list of grasps after filtering
   */
  std::vector<std::unique_ptr<candidate::HandSet>> filterGraspsWorkspace(
    std::vector<std::unique_ptr<candidate::HandSet>> &hand_set_list,
    const std::vector<double> &workspace, const Eigen::Affine3d& transform_camera2base) const;

  /**
   * Filter grasps based on their approach direction.
   * \param hand_set_list list of grasp candidate sets
   * \param direction the direction used for filtering
   * \param thresh_rad the angle in radians above which grasps are filtered
   * \return list of grasps after filtering
   */
  std::vector<std::unique_ptr<candidate::HandSet>> filterGraspsDirection(
      std::vector<std::unique_ptr<candidate::HandSet>> &hand_set_list,
      const Eigen::Vector3d &direction, const double thresh_rad);

  /**
   * \brief Generate grasp candidates.
   * \param cloud the point cloud
   * \return the list of grasp candidates
   */
  std::vector<std::unique_ptr<candidate::HandSet>> generateGraspCandidates(
      const util::Cloud &cloud);

  /**
   * \brief Create grasp images and candidates for a given point cloud.
   * \param cloud the point cloud
   * \param[out] hands_out the grasp candidates
   * \param[out] images_out the grasp images
   * \return `false` if no grasp candidates are found, `true` otherwise
   */
  bool createGraspImages(
      util::Cloud &cloud,
      std::vector<std::unique_ptr<candidate::Hand>> &hands_out,
      std::vector<std::unique_ptr<cv::Mat>> &images_out);

  /**
   * \brief Evaluate the ground truth for a given list of grasps.
   * \param cloud_gt the point cloud (typically a mesh)
   * \param hands the grasps
   * \return the ground truth label for each grasp
   */
  std::vector<int> evalGroundTruth(
      const util::Cloud &cloud_gt,
      std::vector<std::unique_ptr<candidate::Hand>> &hands);

  /**
   * \brief Creates grasp images and prunes grasps below a given score.
   * \param cloud the point cloud
   * \param hand_set_list the grasps
   * \param min_score the score below which grasps are pruned
   * \return the grasps above the score
   */
  std::vector<std::unique_ptr<candidate::Hand>> pruneGraspCandidates(
      const util::Cloud &cloud,
      const std::vector<std::unique_ptr<candidate::HandSet>> &hand_set_list,
      double min_score);

  /**
   * \brief Select the k highest scoring grasps.
   * \param hands the grasps
   * \return the k highest scoring grasps
   */
  std::vector<std::unique_ptr<candidate::Hand>> selectGrasps(
      std::vector<std::unique_ptr<candidate::Hand>> &hands) const;

  /**
>>>>>>> 5b7f76bc
   * \brief Compare the scores of two given grasps.
   * \param hand1 the first grasp to be compared
   * \param hand1 the second grasp to be compared
   * \return `true` if \param hand1 has a larger score than \param hand2,
   * `false` otherwise
   */
  static bool isScoreGreater(const std::unique_ptr<candidate::Hand> &hand1,
                             const std::unique_ptr<candidate::Hand> &hand2) {
    return hand1->getScore() > hand2->getScore();
  }

  /**
   * \brief Return the hand search parameters.
   * \return the hand search parameters
   */
  const candidate::HandSearch::Parameters &getHandSearchParameters() {
    return candidates_generator_->getHandSearchParams();
  }

  /**
   * \brief Return the image geometry parameters.
   * \return the image geometry parameters
   */
  const descriptor::ImageGeometry &getImageGeometry() const {
    return image_generator_->getImageGeometry();
  }

 private:
  void printStdVector(const std::vector<int> &v, const std::string &name) const;

  void printStdVector(const std::vector<double> &v,
                      const std::string &name) const;

  std::unique_ptr<candidate::CandidatesGenerator> candidates_generator_;
<<<<<<< HEAD
=======
  candidate::CandidatesGenerator::Parameters temp_generator_params;
  candidate::HandSearch::Parameters temp_hand_search_params;
>>>>>>> 5b7f76bc
  std::unique_ptr<descriptor::ImageGenerator> image_generator_;
  std::unique_ptr<Clustering> clustering_;
  std::unique_ptr<util::Plot> plotter_;
  std::shared_ptr<net::Classifier> classifier_;

  // classification parameters
  double min_score_;           ///< minimum classifier confidence score
  bool create_image_batches_;  ///< if images are created in batches (reduces
                               /// memory usage)

  // plotting parameters
  bool plot_normals_;              ///< if normals are plotted
  bool plot_samples_;              ///< if samples/indices are plotted
  bool plot_candidates_;           ///< if grasp candidates are plotted
  bool plot_filtered_candidates_;  ///< if filtered grasp candidates are plotted
  bool plot_valid_grasps_;         ///< if valid grasps are plotted
  bool plot_clustered_grasps_;     ///< if clustered grasps are plotted
  bool plot_selected_grasps_;      ///< if selected grasps are plotted

  // filtering parameters
  bool cluster_grasps_;  ///< if grasps are clustered
  double min_aperture_;  ///< the minimum opening width of the robot hand
  double max_aperture_;  ///< the maximum opening width of the robot hand
  std::vector<double> workspace_grasps_;  ///< the workspace of the robot with
                                          /// respect to hand poses
  bool filter_approach_direction_;
  Eigen::Vector3d direction_;
  double thresh_rad_;

  // selection parameters
  int num_selected_;  ///< the number of selected grasps
};

}  // namespace gpd

#endif /* GRASP_DETECTOR_H_ */<|MERGE_RESOLUTION|>--- conflicted
+++ resolved
@@ -44,25 +44,11 @@
 #include <pcl/point_cloud.h>
 #include <pcl/point_types.h>
 
-#include <gpd/candidate/candidates_generator.h>
-#include <gpd/candidate/hand_geometry.h>
-#include <gpd/candidate/hand_set.h>
-#include <gpd/clustering.h>
-#include <gpd/descriptor/image_generator.h>
-#include <gpd/net/classifier.h>
-#include <gpd/util/config_file.h>
-#include <gpd/util/plot.h>
+==== BASE ====
+// ROS
+#include <ros/ros.h>
 
 namespace gpd {
-<<<<<<< HEAD
-
-    struct detect_params{
-        Eigen::Vector3d direction; 
-        Eigen::Matrix3Xd camera_position; 
-        std::vector<double> workspace; 
-        bool approach_direction;
-        double thresh_rad;
-=======
     /**
      * @brief Struct of custom grasp detection parameters
      * 
@@ -84,10 +70,16 @@
         bool can_segment;
         double thresh_rad;
         std::string object_name;
->>>>>>> 5b7f76bc
     };
 
-/**
+// Custom
+#include "gpd/classifier.h"
+#include "../gpd/clustering.h"
+#include "../gpd/learning.h"
+
+
+/** GraspDetector class
+==== BASE ====
  *
  * \brief Detect grasp poses in point clouds.
  *
@@ -118,29 +110,42 @@
    * \return list of grasps
    */
   std::vector<std::unique_ptr<candidate::Hand>> detectGrasps(
-<<<<<<< HEAD
-      util::Cloud &cloud, detect_params &detectParam, const Eigen::Matrix3Xd &camera_position);
-=======
       util::Cloud &cloud, DetectParams &detectParam);
->>>>>>> 5b7f76bc
 
   /**
    * \brief Preprocess the point cloud.
    * \param cloud_cam the point cloud
    */
   void preprocessPointCloud(util::Cloud &cloud);
-<<<<<<< HEAD
-
+  
+  /**
+   * \brief Preprocess the point cloud.
+   * \param workspace the candidate generation and grasps workspace: in base frame
+   * \param cloud_cam the point cloud
+   * \param transform_camera2base transform from camera to base frame
+   */
+  void preprocessPointCloud(util::Cloud &cloud, const std::vector<double> workspace, const Eigen::Affine3d& transform_camera2base);
+  
   /**
    * Filter grasps based on the robot's workspace.
    * \param hand_set_list list of grasp candidate sets
-   * \param workspace the robot's workspace as a 3D cube, centered at the origin
-   * \param thresh_rad the angle in radians above which grasps are filtered
+   * \param workspace the robot's workspace as a 3D cube, centered at the origin: camera frame
    * \return list of grasps after filtering
    */
   std::vector<std::unique_ptr<candidate::HandSet>> filterGraspsWorkspace(
       std::vector<std::unique_ptr<candidate::HandSet>> &hand_set_list,
       const std::vector<double> &workspace) const;
+  
+  /**
+   * Filter grasps based on the robot's workspace.
+   * \param hand_set_list list of grasp candidate sets
+   * \param workspace the robot's workspace as a 3D cube, centered at the origin: in base frame
+   * \param transform_camera2base the transform from camera to base frame
+   * \return list of grasps after filtering
+   */
+  std::vector<std::unique_ptr<candidate::HandSet>> filterGraspsWorkspace(
+    std::vector<std::unique_ptr<candidate::HandSet>> &hand_set_list,
+    const std::vector<double> &workspace, const Eigen::Affine3d& transform_camera2base) const;
 
   /**
    * Filter grasps based on their approach direction.
@@ -204,100 +209,6 @@
       std::vector<std::unique_ptr<candidate::Hand>> &hands) const;
 
   /**
-=======
-  
-  /**
-   * \brief Preprocess the point cloud.
-   * \param workspace the candidate generation and grasps workspace: in base frame
-   * \param cloud_cam the point cloud
-   * \param transform_camera2base transform from camera to base frame
-   */
-  void preprocessPointCloud(util::Cloud &cloud, const std::vector<double> workspace, const Eigen::Affine3d& transform_camera2base);
-  
-  /**
-   * Filter grasps based on the robot's workspace.
-   * \param hand_set_list list of grasp candidate sets
-   * \param workspace the robot's workspace as a 3D cube, centered at the origin: camera frame
-   * \return list of grasps after filtering
-   */
-  std::vector<std::unique_ptr<candidate::HandSet>> filterGraspsWorkspace(
-      std::vector<std::unique_ptr<candidate::HandSet>> &hand_set_list,
-      const std::vector<double> &workspace) const;
-  
-  /**
-   * Filter grasps based on the robot's workspace.
-   * \param hand_set_list list of grasp candidate sets
-   * \param workspace the robot's workspace as a 3D cube, centered at the origin: in base frame
-   * \param transform_camera2base the transform from camera to base frame
-   * \return list of grasps after filtering
-   */
-  std::vector<std::unique_ptr<candidate::HandSet>> filterGraspsWorkspace(
-    std::vector<std::unique_ptr<candidate::HandSet>> &hand_set_list,
-    const std::vector<double> &workspace, const Eigen::Affine3d& transform_camera2base) const;
-
-  /**
-   * Filter grasps based on their approach direction.
-   * \param hand_set_list list of grasp candidate sets
-   * \param direction the direction used for filtering
-   * \param thresh_rad the angle in radians above which grasps are filtered
-   * \return list of grasps after filtering
-   */
-  std::vector<std::unique_ptr<candidate::HandSet>> filterGraspsDirection(
-      std::vector<std::unique_ptr<candidate::HandSet>> &hand_set_list,
-      const Eigen::Vector3d &direction, const double thresh_rad);
-
-  /**
-   * \brief Generate grasp candidates.
-   * \param cloud the point cloud
-   * \return the list of grasp candidates
-   */
-  std::vector<std::unique_ptr<candidate::HandSet>> generateGraspCandidates(
-      const util::Cloud &cloud);
-
-  /**
-   * \brief Create grasp images and candidates for a given point cloud.
-   * \param cloud the point cloud
-   * \param[out] hands_out the grasp candidates
-   * \param[out] images_out the grasp images
-   * \return `false` if no grasp candidates are found, `true` otherwise
-   */
-  bool createGraspImages(
-      util::Cloud &cloud,
-      std::vector<std::unique_ptr<candidate::Hand>> &hands_out,
-      std::vector<std::unique_ptr<cv::Mat>> &images_out);
-
-  /**
-   * \brief Evaluate the ground truth for a given list of grasps.
-   * \param cloud_gt the point cloud (typically a mesh)
-   * \param hands the grasps
-   * \return the ground truth label for each grasp
-   */
-  std::vector<int> evalGroundTruth(
-      const util::Cloud &cloud_gt,
-      std::vector<std::unique_ptr<candidate::Hand>> &hands);
-
-  /**
-   * \brief Creates grasp images and prunes grasps below a given score.
-   * \param cloud the point cloud
-   * \param hand_set_list the grasps
-   * \param min_score the score below which grasps are pruned
-   * \return the grasps above the score
-   */
-  std::vector<std::unique_ptr<candidate::Hand>> pruneGraspCandidates(
-      const util::Cloud &cloud,
-      const std::vector<std::unique_ptr<candidate::HandSet>> &hand_set_list,
-      double min_score);
-
-  /**
-   * \brief Select the k highest scoring grasps.
-   * \param hands the grasps
-   * \return the k highest scoring grasps
-   */
-  std::vector<std::unique_ptr<candidate::Hand>> selectGrasps(
-      std::vector<std::unique_ptr<candidate::Hand>> &hands) const;
-
-  /**
->>>>>>> 5b7f76bc
    * \brief Compare the scores of two given grasps.
    * \param hand1 the first grasp to be compared
    * \param hand1 the second grasp to be compared
@@ -332,11 +243,8 @@
                       const std::string &name) const;
 
   std::unique_ptr<candidate::CandidatesGenerator> candidates_generator_;
-<<<<<<< HEAD
-=======
   candidate::CandidatesGenerator::Parameters temp_generator_params;
   candidate::HandSearch::Parameters temp_hand_search_params;
->>>>>>> 5b7f76bc
   std::unique_ptr<descriptor::ImageGenerator> image_generator_;
   std::unique_ptr<Clustering> clustering_;
   std::unique_ptr<util::Plot> plotter_;
