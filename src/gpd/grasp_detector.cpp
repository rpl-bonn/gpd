--- conflicted
+++ resolved
@@ -2,12 +2,6 @@
 
 namespace gpd {
 
-<<<<<<< HEAD
-=======
-
-namespace gpd {
-
->>>>>>> 5b7f76bc
 GraspDetector::GraspDetector(const std::string &config_filename) {
   Eigen::initParallel();
 
@@ -69,10 +63,7 @@
       config_file.getValueOfKey<int>("refine_normals_k", 0);
   generator_params.workspace_ =
       config_file.getValueOfKeyAsStdVectorDouble("workspace", "-1 1 -1 1 -1 1");
-<<<<<<< HEAD
-=======
   
->>>>>>> 5b7f76bc
 
   candidate::HandSearch::Parameters hand_search_params;
   hand_search_params.hand_geometry_ = hand_geom;
@@ -94,11 +85,8 @@
       config_file.getValueOfKey<double>("friction_coeff", 20.0);
   hand_search_params.min_viable_ =
       config_file.getValueOfKey<int>("min_viable", 6);
-<<<<<<< HEAD
-=======
   temp_generator_params = generator_params;
   temp_hand_search_params= hand_search_params;
->>>>>>> 5b7f76bc
   candidates_generator_ = std::make_unique<candidate::CandidatesGenerator>(
       generator_params, hand_search_params);
 
@@ -195,17 +183,10 @@
   printf("============ CLUSTERING ======================\n");
   printf("min_inliers: %d\n", min_inliers);
   printf("==============================================\n\n");
-<<<<<<< HEAD
 
   // Read grasp selection parameters.
   num_selected_ = config_file.getValueOfKey<int>("num_selected", 100);
 
-=======
-
-  // Read grasp selection parameters.
-  num_selected_ = config_file.getValueOfKey<int>("num_selected", 100);
-
->>>>>>> 5b7f76bc
   // Create plotter.
   plotter_ = std::make_unique<util::Plot>(hand_search_params.hand_axes_.size(),
                                           hand_search_params.num_orientations_);
@@ -253,8 +234,6 @@
   if (plot_candidates_) {
     plotter_->plotFingers3D(hand_set_list, cloud.getCloudOriginal(),
                             "Grasp candidates", hand_geom);
-<<<<<<< HEAD
-=======
   }
 
   // 2. Filter the candidates.
@@ -275,32 +254,12 @@
       plotter_->plotFingers3D(hand_set_list_filtered, cloud.getCloudOriginal(),
                               "Filtered Grasps (Approach)", hand_geom);
     }
->>>>>>> 5b7f76bc
   }
   double t_filter = omp_get_wtime() - t0_filter;
   if (hand_set_list_filtered.size() == 0) {
     return hands_out;
   }
 
-<<<<<<< HEAD
-  // 2. Filter the candidates.
-  double t0_filter = omp_get_wtime();
-  std::vector<std::unique_ptr<candidate::HandSet>> hand_set_list_filtered =
-      filterGraspsWorkspace(hand_set_list, workspace_grasps_);
-  if (hand_set_list_filtered.size() == 0) {
-    return hands_out;
-  }
-  if (plot_filtered_candidates_) {
-    plotter_->plotFingers3D(hand_set_list_filtered, cloud.getCloudOriginal(),
-                            "Filtered Grasps (Aperture, Workspace)", hand_geom);
-  }
-  if (filter_approach_direction_) {
-    hand_set_list_filtered =
-        filterGraspsDirection(hand_set_list_filtered, direction_, thresh_rad_);
-    if (plot_filtered_candidates_) {
-      plotter_->plotFingers3D(hand_set_list_filtered, cloud.getCloudOriginal(),
-                              "Filtered Grasps (Approach)", hand_geom);
-=======
   // 3. Create grasp descriptors (images).
   double t0_images = omp_get_wtime();
   std::vector<std::unique_ptr<candidate::Hand>> hands;
@@ -339,7 +298,6 @@
     if (plot_clustered_grasps_) {
       plotter_->plotFingers3D(clusters, cloud.getCloudOriginal(),
                               "Clustered Grasps", hand_geom);
->>>>>>> 5b7f76bc
     }
   } else {
     clusters = std::move(hands);
@@ -352,25 +310,6 @@
   for (int i = 0; i < clusters.size(); i++) {
     std::cout << "Grasp " << i << ": " << clusters[i]->getScore() << "\n";
   }
-<<<<<<< HEAD
-  double t_filter = omp_get_wtime() - t0_filter;
-  if (hand_set_list_filtered.size() == 0) {
-    return hands_out;
-  }
-
-  // 3. Create grasp descriptors (images).
-  double t0_images = omp_get_wtime();
-  std::vector<std::unique_ptr<candidate::Hand>> hands;
-  std::vector<std::unique_ptr<cv::Mat>> images;
-  image_generator_->createImages(cloud, hand_set_list_filtered, images, hands);
-  double t_images = omp_get_wtime() - t0_images;
-
-  // 4. Classify the grasp candidates.
-  double t0_classify = omp_get_wtime();
-  std::vector<float> scores = classifier_->classifyImages(images);
-  for (int i = 0; i < hands.size(); i++) {
-    hands[i]->setScore(scores[i]);
-=======
   printf("Selected the %d best grasps.\n", (int)clusters.size());
   double t_total = omp_get_wtime() - t0_total;
 
@@ -387,6 +326,7 @@
     plotter_->plotFingers3D(clusters, cloud.getCloudOriginal(),
                             "Selected Grasps", hand_geom, false);
   }
+  double t_classify = omp_get_wtime() - t0_classify;
 
   return clusters;
 }
@@ -402,80 +342,9 @@
     printf("ERROR: Point cloud is empty!");
     hands_out.resize(0);
     return hands_out;
->>>>>>> 5b7f76bc
-  }
-  double t_classify = omp_get_wtime() - t0_classify;
-
-<<<<<<< HEAD
-  // 5. Select the <num_selected> highest scoring grasps.
-  hands = selectGrasps(hands);
-  if (plot_valid_grasps_) {
-    plotter_->plotFingers3D(hands, cloud.getCloudOriginal(), "Valid Grasps",
-                            hand_geom);
-  }
-
-  // 6. Cluster the grasps.
-  double t0_cluster = omp_get_wtime();
-  std::vector<std::unique_ptr<candidate::Hand>> clusters;
-  if (cluster_grasps_) {
-    clusters = clustering_->findClusters(hands);
-    printf("Found %d clusters.\n", (int)clusters.size());
-    if (clusters.size() <= 3) {
-      printf(
-          "Not enough clusters found! Adding all grasps from previous step.");
-      for (int i = 0; i < hands.size(); i++) {
-        clusters.push_back(std::move(hands[i]));
-      }
-    }
-    if (plot_clustered_grasps_) {
-      plotter_->plotFingers3D(clusters, cloud.getCloudOriginal(),
-                              "Clustered Grasps", hand_geom);
-    }
-  } else {
-    clusters = std::move(hands);
-  }
-  double t_cluster = omp_get_wtime() - t0_cluster;
-
-  // 7. Sort grasps by their score.
-  std::sort(clusters.begin(), clusters.end(), isScoreGreater);
-  printf("======== Selected grasps ========\n");
-  for (int i = 0; i < clusters.size(); i++) {
-    std::cout << "Grasp " << i << ": " << clusters[i]->getScore() << "\n";
-  }
-  printf("Selected the %d best grasps.\n", (int)clusters.size());
-  double t_total = omp_get_wtime() - t0_total;
-
-  printf("======== RUNTIMES ========\n");
-  printf(" 1. Candidate generation: %3.4fs\n", t_candidates);
-  printf(" 2. Descriptor extraction: %3.4fs\n", t_images);
-  printf(" 3. Classification: %3.4fs\n", t_classify);
-  // printf(" Filtering: %3.4fs\n", t_filter);
-  // printf(" Clustering: %3.4fs\n", t_cluster);
-  printf("==========\n");
-  printf(" TOTAL: %3.4fs\n", t_total);
-
-  if (plot_selected_grasps_) {
-    plotter_->plotFingers3D(clusters, cloud.getCloudOriginal(),
-                            "Selected Grasps", hand_geom, false);
-  }
-
-  return clusters;
-}
-
-std::vector<std::unique_ptr<candidate::Hand>> GraspDetector::detectGrasps(util::Cloud &cloud, detect_params &detectParam, const Eigen::Matrix3Xd &camera_position){
-  double t0_total = omp_get_wtime();
-  std::vector<std::unique_ptr<candidate::Hand>> hands_out;
-
-  const candidate::HandGeometry &hand_geom = candidates_generator_->getHandSearchParams().hand_geometry_;
-
-  // Check if the point cloud is empty.
-  if (cloud.getCloudOriginal()->size() == 0) {
-    printf("ERROR: Point cloud is empty!");
-    hands_out.resize(0);
-    return hands_out;
-  }
-  
-  cloud.setViewPoints(camera_position);
+  }
+
+  cloud.setViewPoints(detectParam.camera_position);
 
   // Plot samples/indices.
   if (plot_samples_) {
@@ -485,145 +354,14 @@
       plotter_->plotSamples(cloud.getSampleIndices(),
                             cloud.getCloudProcessed());
     }
+==== BASE ====
   }
 
   if (plot_normals_) {
     std::cout << "Plotting normals for different camera sources\n";
     plotter_->plotNormals(cloud);
   }
-
-  // 1. Generate grasp candidates.
-  double t0_candidates = omp_get_wtime();
-  std::vector<std::unique_ptr<candidate::HandSet>> hand_set_list =
-      candidates_generator_->generateGraspCandidateSets(cloud);
-  printf("Generated %zu hand sets.\n", hand_set_list.size());
-  if (hand_set_list.size() == 0) {
-    return hands_out;
-  }
-
-  double t_candidates = omp_get_wtime() - t0_candidates;
-  if (plot_candidates_) {
-    plotter_->plotFingers3D(hand_set_list, cloud.getCloudOriginal(),
-                            "Grasp candidates", hand_geom);
-  }
-
-  // 2. Filter the candidates.
-  double t0_filter = omp_get_wtime();
-  std::vector<std::unique_ptr<candidate::HandSet>> hand_set_list_filtered =
-      filterGraspsWorkspace(hand_set_list, detectParam.workspace);
-  if (hand_set_list_filtered.size() == 0) {
-    return hands_out;
-  }
-
-  if (plot_filtered_candidates_) {
-    plotter_->plotFingers3D(hand_set_list_filtered, cloud.getCloudOriginal(),
-                            "Filtered Grasps (Aperture, Workspace)", hand_geom);
-  }
-
-   if (detectParam.approach_direction) {
-    hand_set_list_filtered =
-        filterGraspsDirection(hand_set_list_filtered, detectParam.direction, detectParam.thresh_rad);
-    if (plot_filtered_candidates_) {
-      plotter_->plotFingers3D(hand_set_list_filtered, cloud.getCloudOriginal(),
-                              "Filtered Grasps (Approach)", hand_geom);
-    }
-  }
-
-  double t_filter = omp_get_wtime() - t0_filter;
-  if (hand_set_list_filtered.size() == 0) {
-    return hands_out;
-  }
-
-  // 3. Create grasp descriptors (images).
-  double t0_images = omp_get_wtime();
-  std::vector<std::unique_ptr<candidate::Hand>> hands;
-  std::vector<std::unique_ptr<cv::Mat>> images;
-  image_generator_->createImages(cloud, hand_set_list_filtered, images, hands);
-  double t_images = omp_get_wtime() - t0_images;
-
-  // 4. Classify the grasp candidates.
-  double t0_classify = omp_get_wtime();
-  std::vector<float> scores = classifier_->classifyImages(images);
-  for (int i = 0; i < hands.size(); i++) {
-    hands[i]->setScore(scores[i]);
-  }
-  double t_classify = omp_get_wtime() - t0_classify;
-
-  // 5. Select the <num_selected> highest scoring grasps.
-  hands = selectGrasps(hands);
-  if (plot_valid_grasps_) {
-    plotter_->plotFingers3D(hands, cloud.getCloudOriginal(), "Valid Grasps",
-                            hand_geom);
-  }
-
-  // 6. Cluster the grasps.
-  double t0_cluster = omp_get_wtime();
-  std::vector<std::unique_ptr<candidate::Hand>> clusters;
-  if (cluster_grasps_) {
-    clusters = clustering_->findClusters(hands);
-    printf("Found %d clusters.\n", (int)clusters.size());
-    if (clusters.size() <= 3) {
-      printf(
-          "Not enough clusters found! Adding all grasps from previous step.");
-      for (int i = 0; i < hands.size(); i++) {
-        clusters.push_back(std::move(hands[i]));
-      }
-    }
-    if (plot_clustered_grasps_) {
-      plotter_->plotFingers3D(clusters, cloud.getCloudOriginal(),
-                              "Clustered Grasps", hand_geom);
-    }
-  } else {
-    clusters = std::move(hands);
-  }
-  double t_cluster = omp_get_wtime() - t0_cluster;
-
-  // 7. Sort grasps by their score.
-  std::sort(clusters.begin(), clusters.end(), isScoreGreater);
-  printf("======== Selected grasps ========\n");
-  for (int i = 0; i < clusters.size(); i++) {
-    std::cout << "Grasp " << i << ": " << clusters[i]->getScore() << "\n";
-  }
-  printf("Selected the %d best grasps.\n", (int)clusters.size());
-  double t_total = omp_get_wtime() - t0_total;
-
-  printf("======== RUNTIMES ========\n");
-  printf(" 1. Candidate generation: %3.4fs\n", t_candidates);
-  printf(" 2. Descriptor extraction: %3.4fs\n", t_images);
-  printf(" 3. Classification: %3.4fs\n", t_classify);
-  // printf(" Filtering: %3.4fs\n", t_filter);
-  // printf(" Clustering: %3.4fs\n", t_cluster);
-  printf("==========\n");
-  printf(" TOTAL: %3.4fs\n", t_total);
-
-  if (plot_selected_grasps_) {
-    plotter_->plotFingers3D(clusters, cloud.getCloudOriginal(),
-                            "Selected Grasps", hand_geom, false);
-  }
-
-  return clusters;
-  
-}
-
-void GraspDetector::preprocessPointCloud(util::Cloud &cloud) {
-  candidates_generator_->preprocessPointCloud(cloud);
-=======
-  cloud.setViewPoints(detectParam.camera_position);
-
-  // Plot samples/indices.
-  if (plot_samples_) {
-    if (cloud.getSamples().cols() > 0) {
-      plotter_->plotSamples(cloud.getSamples(), cloud.getCloudProcessed());
-    } else if (cloud.getSampleIndices().size() > 0) {
-      plotter_->plotSamples(cloud.getSampleIndices(),
-                            cloud.getCloudProcessed());
-    }
-  }
-
-  if (plot_normals_) {
-    std::cout << "Plotting normals for different camera sources\n";
-    plotter_->plotNormals(cloud);
-  }
+==== BASE ====
 
   // 1. Generate grasp candidates.
   double t0_candidates = omp_get_wtime();
@@ -821,23 +559,15 @@
          remaining);
 
   return hand_set_list_out;
->>>>>>> 5b7f76bc
 }
 
 std::vector<std::unique_ptr<candidate::HandSet>>
 GraspDetector::filterGraspsWorkspace(
     std::vector<std::unique_ptr<candidate::HandSet>> &hand_set_list,
-<<<<<<< HEAD
-    const std::vector<double> &workspace) const {
-  int remaining = 0;
-  std::vector<std::unique_ptr<candidate::HandSet>> hand_set_list_out;
-  printf("Filtering grasps outside of workspace ...\n");
-=======
     const std::vector<double> &workspace, const Eigen::Affine3d& transform_camera2base) const {
   int remaining = 0;
   std::vector<std::unique_ptr<candidate::HandSet>> hand_set_list_out;
   printf("Filtering grasps outside of workspace in base frame ...\n");
->>>>>>> 5b7f76bc
 
   const candidate::HandGeometry &hand_geometry =
       candidates_generator_->getHandSearchParams().hand_geometry_;
@@ -852,19 +582,6 @@
       if (!is_valid(j)) {
         continue;
       }
-<<<<<<< HEAD
-      double half_width = 0.5 * hand_geometry.outer_diameter_;
-      Eigen::Vector3d left_bottom =
-          hands[j]->getPosition() + half_width * hands[j]->getBinormal();
-      Eigen::Vector3d right_bottom =
-          hands[j]->getPosition() - half_width * hands[j]->getBinormal();
-      Eigen::Vector3d left_top =
-          left_bottom + hand_geometry.depth_ * hands[j]->getApproach();
-      Eigen::Vector3d right_top =
-          left_bottom + hand_geometry.depth_ * hands[j]->getApproach();
-      Eigen::Vector3d approach =
-          hands[j]->getPosition() - 0.05 * hands[j]->getApproach();
-=======
 
       // https://eigen.tuxfamily.org/dox/group__TutorialGeometry.html#TutorialGeoTransform
       // Handle point and vector transforms differently
@@ -885,7 +602,6 @@
           left_bottom + hand_geometry.depth_ * hand_approach_baseframe;
       Eigen::Vector3d approach =
           hand_position_baseframe - 0.05 * hand_approach_baseframe;
->>>>>>> 5b7f76bc
       Eigen::VectorXd x(5), y(5), z(5);
       x << left_bottom(0), right_bottom(0), left_top(0), right_top(0),
           approach(0);
@@ -928,7 +644,6 @@
 std::vector<std::unique_ptr<candidate::Hand>> GraspDetector::selectGrasps(
     std::vector<std::unique_ptr<candidate::Hand>> &hands) const {
   printf("Selecting the %d highest scoring grasps ...\n", num_selected_);
-<<<<<<< HEAD
 
   int middle = std::min((int)hands.size(), num_selected_);
   std::partial_sort(hands.begin(), hands.begin() + middle, hands.end(),
@@ -943,22 +658,6 @@
   return hands_out;
 }
 
-=======
-
-  int middle = std::min((int)hands.size(), num_selected_);
-  std::partial_sort(hands.begin(), hands.begin() + middle, hands.end(),
-                    isScoreGreater);
-  std::vector<std::unique_ptr<candidate::Hand>> hands_out;
-
-  for (int i = 0; i < middle; i++) {
-    hands_out.push_back(std::move(hands[i]));
-    printf(" grasp #%d, score: %3.4f\n", i, hands_out[i]->getScore());
-  }
-
-  return hands_out;
-}
-
->>>>>>> 5b7f76bc
 std::vector<std::unique_ptr<candidate::HandSet>>
 GraspDetector::filterGraspsDirection(
     std::vector<std::unique_ptr<candidate::HandSet>> &hand_set_list,
@@ -1006,7 +705,6 @@
     images_out.resize(0);
     return false;
   }
-<<<<<<< HEAD
 
   // Plot samples/indices.
   if (plot_samples_) {
@@ -1036,37 +734,6 @@
   const candidate::HandGeometry &hand_geom =
       candidates_generator_->getHandSearchParams().hand_geometry_;
 
-=======
-
-  // Plot samples/indices.
-  if (plot_samples_) {
-    if (cloud.getSamples().cols() > 0) {
-      plotter_->plotSamples(cloud.getSamples(), cloud.getCloudProcessed());
-    } else if (cloud.getSampleIndices().size() > 0) {
-      plotter_->plotSamples(cloud.getSampleIndices(),
-                            cloud.getCloudProcessed());
-    }
-  }
-
-  if (plot_normals_) {
-    std::cout << "Plotting normals for different camera sources\n";
-    plotter_->plotNormals(cloud);
-  }
-
-  // 1. Generate grasp candidates.
-  std::vector<std::unique_ptr<candidate::HandSet>> hand_set_list =
-      candidates_generator_->generateGraspCandidateSets(cloud);
-  printf("Generated %zu hand sets.\n", hand_set_list.size());
-  if (hand_set_list.size() == 0) {
-    hands_out.resize(0);
-    images_out.resize(0);
-    return false;
-  }
-
-  const candidate::HandGeometry &hand_geom =
-      candidates_generator_->getHandSearchParams().hand_geometry_;
-
->>>>>>> 5b7f76bc
   // 2. Filter the candidates.
   std::vector<std::unique_ptr<candidate::HandSet>> hand_set_list_filtered =
       filterGraspsWorkspace(hand_set_list, workspace_grasps_);
@@ -1088,7 +755,6 @@
   std::vector<std::unique_ptr<cv::Mat>> images;
   image_generator_->createImages(cloud, hand_set_list_filtered, images_out,
                                  hands_out);
-<<<<<<< HEAD
 
   return true;
 }
@@ -1130,49 +796,6 @@
   for (int i = 0; i < v.size(); i++) {
     printf("%d ", v[i]);
   }
-=======
-
-  return true;
-}
-
-std::vector<int> GraspDetector::evalGroundTruth(
-    const util::Cloud &cloud_gt,
-    std::vector<std::unique_ptr<candidate::Hand>> &hands) {
-  return candidates_generator_->reevaluateHypotheses(cloud_gt, hands);
-}
-
-std::vector<std::unique_ptr<candidate::Hand>>
-GraspDetector::pruneGraspCandidates(
-    const util::Cloud &cloud,
-    const std::vector<std::unique_ptr<candidate::HandSet>> &hand_set_list,
-    double min_score) {
-  // 1. Create grasp descriptors (images).
-  std::vector<std::unique_ptr<candidate::Hand>> hands;
-  std::vector<std::unique_ptr<cv::Mat>> images;
-  image_generator_->createImages(cloud, hand_set_list, images, hands);
-
-  // 2. Classify the grasp candidates.
-  std::vector<float> scores = classifier_->classifyImages(images);
-  std::vector<std::unique_ptr<candidate::Hand>> hands_out;
-
-  // 3. Only keep grasps with a score larger than <min_score>.
-  for (int i = 0; i < hands.size(); i++) {
-    if (scores[i] > min_score) {
-      hands[i]->setScore(scores[i]);
-      hands_out.push_back(std::move(hands[i]));
-    }
-  }
-
-  return hands_out;
-}
-
-void GraspDetector::printStdVector(const std::vector<int> &v,
-                                   const std::string &name) const {
-  printf("%s: ", name.c_str());
-  for (int i = 0; i < v.size(); i++) {
-    printf("%d ", v[i]);
-  }
->>>>>>> 5b7f76bc
   printf("\n");
 }
 
